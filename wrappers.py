--- conflicted
+++ resolved
@@ -1,12 +1,9 @@
 import gymnasium as gym
 import numpy as np
 from collections import deque
-<<<<<<< HEAD
-=======
 
 # Import semantic values from constants.py
 from constants import OBSTACLE, CLEAN, ROBOT, UNKNOWN, DIRTY, RETURN_TARGET
->>>>>>> 6acd78d7
 
 class DQNExplorationWrapper(gym.Wrapper):
     """
@@ -421,7 +418,6 @@
             return self.facing_bonus_unknown
         return 0.0
 
-<<<<<<< HEAD
     def _obstacle_ahead(self):
         dx, dy = self.env.unwrapped.orientations[self.env.unwrapped.agent_orient]
         tx = self.env.unwrapped.agent_pos[0] + dx
@@ -429,8 +425,208 @@
         if not (0 <= tx < self.grid_size[0] and 0 <= ty < self.grid_size[1]):
             return True
         return self.env.unwrapped.known_obstacle_map[tx, ty] == 1
-=======
+
+
+class SmartExplorationWrapper(gym.Wrapper):
+    """
+    Advanced exploration wrapper with dense rewards for efficient cleaning.
+    
+    Features:
+    1. History rewards: Penalize revisiting recent position+orientation combinations
+    2. Distance rewards: BFS-based rewards for moving toward objectives  
+    3. Tweaked base rewards: Counteract harsh base penalties
+    4. Rotation rewards: Encourage smart turning behavior
+    """
+    
+    def __init__(self, env):
+        super().__init__(env)
+        self.grid_size = self.env.unwrapped.grid_size
+        self.orientations = self.env.unwrapped.orientations
+        
+        # History tracking (past 10 moves)
+        self.action_history = deque(maxlen=10)
+        self.position_orientation_history = deque(maxlen=10)
+        
+        # Previous state for reward calculation
+        self.prev_pos = None
+        self.prev_orient = None
+        self.prev_knowledge_map = None
+        
+        # Reward tracking for debugging
+        self.last_base_reward = 0.0
+        self.last_exploration_reward = 0.0
+        
+    def reset(self, **kwargs):
+        self.action_history.clear()
+        self.position_orientation_history.clear()
+        self.prev_pos = None
+        self.prev_orient = None
+        self.prev_knowledge_map = None
+        self.last_base_reward = 0.0
+        self.last_exploration_reward = 0.0
+        
+        obs, info = self.env.reset(**kwargs)
+        
+        # Initialize tracking
+        self.prev_pos = tuple(self.env.unwrapped.agent_pos)
+        self.prev_orient = self.env.unwrapped.agent_orient
+        self.prev_knowledge_map = obs['knowledge_map'].copy()
+        
+        return obs, info
+    
+    def step(self, action):
+        # Store state before action
+        old_pos = tuple(self.env.unwrapped.agent_pos)
+        old_orient = self.env.unwrapped.agent_orient
+        
+        # Take the action
+        obs, base_reward, terminated, truncated, info = self.env.step(action)
+        
+        # Get new state
+        new_pos = tuple(self.env.unwrapped.agent_pos)
+        new_orient = self.env.unwrapped.agent_orient
+        knowledge_map = obs['knowledge_map']
+        
+        # Calculate exploration reward
+        exploration_reward = self._calculate_exploration_reward(
+            action, old_pos, old_orient, new_pos, new_orient, knowledge_map, base_reward
+        )
+        
+        # Store for debugging
+        self.last_base_reward = base_reward
+        self.last_exploration_reward = exploration_reward
+        
+        # Add reward breakdown to info for debugging
+        info['base_reward'] = base_reward
+        info['exploration_reward'] = exploration_reward
+        info['total_reward'] = base_reward + exploration_reward
+        
+        # Update history
+        self.action_history.append(action)
+        self.position_orientation_history.append((old_pos, old_orient))
+        
+        # Update tracking variables
+        self.prev_pos = new_pos
+        self.prev_orient = new_orient
+        self.prev_knowledge_map = knowledge_map.copy()
+        
+        return obs, base_reward + exploration_reward, terminated, truncated, info
+    
+    def _calculate_exploration_reward(self, action, old_pos, old_orient, new_pos, new_orient, knowledge_map, base_reward):
+        """Calculate dense exploration rewards"""
+        reward = 0.0
+        # Reward forward movement
+        if action == 0:  # Forward action
+            reward += 0.1
+
+        # 1. History rewards - penalize revisiting recent position+orientation combinations
+        reward += self._history_reward(action, old_pos, old_orient, new_pos, new_orient)
+        
+        # 2. Distance rewards - reward moves toward objectives
+        reward += self._distance_reward(old_pos, new_pos, knowledge_map)
+        
+        # 3. Tweaked base rewards - counteract harsh base penalties
+        reward += self._tweaked_base_rewards(action, old_pos, new_pos, knowledge_map, base_reward)
+        
+        # 4. Rotation rewards - encourage smart turning
+        reward += self._rotation_reward(action, old_pos, old_orient, new_orient, knowledge_map)
+        
+        return reward
+    
+    def _history_reward(self, action, old_pos, old_orient, new_pos, new_orient):
+        """Penalize moves that revisit recent position+orientation combinations"""
+        # Check if this position+orientation combination was visited recently
+        current_state = (new_pos, new_orient)
+        if current_state in self.position_orientation_history:
+            return -0.5  # Penalty for flip-flopping or spinning
+        return 0.0
+    
+    def _distance_reward(self, old_pos, new_pos, knowledge_map):
+        """Reward moves that get closer to objectives using BFS distances"""
+        if old_pos == new_pos:  # No movement (rotation only)
+            return 0.0
+            
+        # Calculate BFS distances from both positions
+        old_distances = self._bfs_distances(old_pos, knowledge_map)
+        new_distances = self._bfs_distances(new_pos, knowledge_map)
+        
+        reward = 0.0
+        
+        # Check if return target is present (all dirt cleaned)
+        return_target_pos = self._find_return_target(knowledge_map)
+        if return_target_pos is not None:
+            # Heavily reward moving toward return target
+            old_dist = old_distances.get(return_target_pos, float('inf'))
+            new_dist = new_distances.get(return_target_pos, float('inf'))
+            if new_dist < old_dist:
+                reward += 1.0  # Large reward for approaching home
+            else:
+                reward -= 1.0  # Large penalty for moving away from home
+        else:
+            self.stay_counter = 0
+        self.prev_pos = curr_pos
+
+        for threshold, penalty in zip(self.stay_thresholds, self.penalties):
+            if self.stay_counter == threshold:
+                reward += penalty
+
         return obs, reward, terminated, truncated, info
+
+    def _update_known_mask(self):
+        x, y = self.env.unwrapped.agent_pos
+        for dx in [-1, 0, 1]:
+            for dy in [-1, 0, 1]:
+                nx, ny = x + dx, y + dy
+                if 0 <= nx < self.grid_size[0] and 0 <= ny < self.grid_size[1]:
+                    self.known_mask[nx, ny] = 1
+
+    def _frontier_bonus(self, pos, dirt_map):
+        x, y = pos
+        for dx in [-1, 0, 1]:
+            for dy in [-1, 0, 1]:
+                if dx == dy == 0:
+                    continue
+                nx, ny = x + dx, y + dy
+                if 0 <= nx < self.grid_size[0] and 0 <= ny < self.grid_size[1]:
+                    if dirt_map[nx, ny] == 1 or self.known_mask[nx, ny] == 0:
+                        return self.frontier_bonus
+        return 0.0
+
+    def _rotation_shaping(self, action, pos, orient, dirt_map, known_map):
+        facing_bonus = 0.0
+        spin_penalty = 0.0
+        if action in [1, 2]:
+            facing_bonus += self._facing_bonus(pos, orient, dirt_map)
+            dx, dy = self.orientations[orient]
+            tx, ty = pos[0] + dx, pos[1] + dy
+            if 0 <= tx < self.grid_size[0] and 0 <= ty < self.grid_size[1]:
+                if known_map[tx, ty] == 1:
+                    facing_bonus += 0.3
+
+        if len(self.action_history) == self.action_history.maxlen:
+            if sum(1 for a in self.action_history if a in [1, 2]) >= 4:
+                spin_penalty = self.meaningless_turn_penalty
+
+        return facing_bonus + spin_penalty, facing_bonus, spin_penalty
+
+    def _facing_bonus(self, pos, orient, dirt_map):
+        dx, dy = self.orientations[orient]
+        tx, ty = pos[0] + dx, pos[1] + dy
+        if not (0 <= tx < self.grid_size[0] and 0 <= ty < self.grid_size[1]):
+            return 0.0
+        if dirt_map[tx, ty] == 1:
+            return self.facing_bonus_dirty
+        if self.known_mask[tx, ty] == 0:
+            return self.facing_bonus_unknown
+        return 0.0
+
+    def _obstacle_ahead(self):
+        dx, dy = self.env.unwrapped.orientations[self.env.unwrapped.agent_orient]
+        tx = self.env.unwrapped.agent_pos[0] + dx
+        ty = self.env.unwrapped.agent_pos[1] + dy
+        if not (0 <= tx < self.grid_size[0] and 0 <= ty < self.grid_size[1]):
+            return True
+        return self.env.unwrapped.known_obstacle_map[tx, ty] == 1
 
 
 class SmartExplorationWrapper(gym.Wrapper):
@@ -735,5 +931,4 @@
         elif new_min_dist == float('inf'):
             return -1.0  # Lost path to objective
         else:
-            return old_min_dist - new_min_dist
->>>>>>> 6acd78d7
+            return old_min_dist - new_min_dist