--- conflicted
+++ resolved
@@ -11,12 +11,12 @@
 from env import VacuumEnv
 import matplotlib.pyplot as plt
 from matplotlib import animation
-from eval import MetricWrapper, compute_coverage_ratio, compute_redundancy_rate, compute_revisit_ratio, plot_comparison_metrics
+from eval import MetricWrapper
 import json
 import argparse
 from torch.utils.tensorboard import SummaryWriter
 from gymnasium.wrappers import TimeLimit
-from wrappers import ExplorationBonusWrapper, ExploitationPenaltyWrapper, SmartExplorationWrapper
+from wrappers import SmartExplorationWrapper
 from datetime import datetime
 
 
@@ -557,24 +557,13 @@
     # Initialize TensorBoard writer
     writer = SummaryWriter(os.path.join(output_dir, 'tensorboard'))
     print(f"TensorBoard logs will be saved to: {os.path.join(output_dir, 'tensorboard')}")
-<<<<<<< HEAD
-    
-    # Initialize reward normalizer
-    reward_normalizer = RunningMeanStd(shape=())
-=======
->>>>>>> 6acd78d7
     
     # Create environment if not provided
     if env is None:
         # Create and wrap environment with metrics and additional wrappers
-<<<<<<< HEAD
-        env = gym.make(env_id, grid_size=grid_size, use_counter=False, dirt_num=dirt_num)  # Add grid_size parameter
-=======
-        env = gym.make(env_id, grid_size=grid_size, use_counter=False, dirt_num=dirt_num)
->>>>>>> 6acd78d7
+        env = gym.make(env_id, grid_size=grid_size, dirt_num=dirt_num)
         env = TimeLimit(env, max_episode_steps=MAX_STEPS)
         env = SmartExplorationWrapper(env)  # Intelligent reward shaping
-        # env = ExploitationPenaltyWrapper(env, time_penalty=-0.0020989802390739463, stay_penalty=-0.05073560696895504)  # From Optuna study
         env = MetricWrapper(env)
     
     print("\nEnvironment Wrappers:")
@@ -819,11 +808,7 @@
     env.close()
     return policy_net
 
-<<<<<<< HEAD
-def evaluate(policy_net, env_id="Vacuum-v0", grid_size=(6, 6), episodes=5, render=True, walls=None, env=None, output_dir: str = None, dirt_num: int = 5):
-=======
 def evaluate(policy_net, env_id="Vacuum-v0", grid_size=(6, 6), episodes=1, render=True, walls=None, env=None, output_dir: str = None, dirt_num: int = 5, temperature: float = 1.0):
->>>>>>> 6acd78d7
     if output_dir is None:
         # Fallback if no output_dir is provided, though __main__ should provide it.
         output_dir = get_log_dir(grid_size)
@@ -843,10 +828,10 @@
     # Create environment if not provided
     if env is None:
         # Create and wrap environment with same wrappers as training
-        env = gym.make(env_id, grid_size=grid_size, render_mode="plot", use_counter=False, dirt_num=dirt_num)
+        env = gym.make(env_id, grid_size=grid_size, render_mode="plot", dirt_num=dirt_num)
         env = TimeLimit(env, max_episode_steps=MAX_STEPS)
         env = SmartExplorationWrapper(env)  # Intelligent reward shaping
-        env = ExploitationPenaltyWrapper(env, time_penalty=-0.0020989802390739463, stay_penalty=-0.05073560696895504)  # From Optuna study
+        # env = ExploitationPenaltyWrapper(env, time_penalty=-0.0020989802390739463, stay_penalty=-0.05073560696895504)  # From Optuna study
         env = MetricWrapper(env)
     
     print("\nEnvironment Wrappers:")
@@ -922,18 +907,6 @@
         print(f"Path Efficiency: {info.get('path_efficiency', 0):.2f}")
         print(f"Revisit Ratio: {info.get('revisit_ratio', 0):.2f}")
         
-<<<<<<< HEAD
-        if render:
-            # ---- DEBUG PRINT ----
-            if hasattr(env, 'unwrapped'):
-                print(f"[evaluate DEBUG] id(env.unwrapped) before rollout_and_record: {id(env.unwrapped)}")
-            else:
-                print(f"[evaluate DEBUG] env has no unwrapped attribute before rollout_and_record")
-            # ---- END DEBUG PRINT ----
-            video_path = os.path.join(output_dir, f"eval_ep_{episodes - ep}.mp4")
-            rollout_and_record(env.unwrapped, policy_net, filename=video_path, walls=walls)
-            print(f"\nSaved video: {video_path}")
-=======
         # Save video from the actual episode frames
         if render and frames:
             video_path = os.path.join(output_dir, f"eval_ep_{episodes - ep}.mp4")
@@ -956,7 +929,6 @@
             ani.save(video_path, writer="ffmpeg")
             plt.close(fig)
             print(f"Video saved to: {video_path}")
->>>>>>> 6acd78d7
 
     # Calculate and print summary statistics
     print_section_header("Evaluation Summary")
@@ -993,77 +965,23 @@
                       help='Number of episodes to evaluate for, at most')
     parser.add_argument('--grid_size', type=int, nargs=2, default=[6, 6],
                       help='Grid size as two integers (e.g., 6 6 for 6x6 grid)')
-<<<<<<< HEAD
-    parser.add_argument('--wall_mode', choices=['random', 'hardcoded'], default='random',
-                      help='Wall layout: "random" or "hardcoded" (only applies to 40x30 grid)')
-=======
     parser.add_argument('--wall_mode', choices=['none', 'random', 'hardcoded'], default='none',
                       help='Wall layout: "none" (no walls), "random" (generate random rooms), or "hardcoded" (only applies to 40x30 grid)')
->>>>>>> 6acd78d7
     parser.add_argument('--seed', type=int, default=None,
                       help='Random seed for reproducibility')
     parser.add_argument('--dirt_num', type=int, default=5,
                       help='Number of dirt clusters to generate (0 means all non-obstacle tiles are dirt)')
-<<<<<<< HEAD
-    args = parser.parse_args()
-
-    grid_size = tuple(args.grid_size)
-    # LOG_DIR = get_log_dir(grid_size) # Removed: LOG_DIR will be determined per mode
-=======
     parser.add_argument('--temperature', type=float, default=1.0,
                       help='Temperature for action sampling during evaluation (1.0=normal, >1.0=more random, <1.0=more deterministic)')
     args = parser.parse_args()
 
     grid_size = tuple(args.grid_size)
->>>>>>> 6acd78d7
 
     # Set up wall configuration based on mode
     walls = None
     if args.wall_mode == 'hardcoded' and grid_size == (40, 30):
         from run import generate_1b1b_layout_grid
         walls = generate_1b1b_layout_grid()
-<<<<<<< HEAD
-
-    if args.mode == 'train':
-        # Determine log directory for this run
-        run_log_dir = get_log_dir(grid_size)
-        print(f"All outputs for this run will be saved to: {run_log_dir}")
-
-        # Train a new model
-        model = train(total_timesteps=args.timesteps, grid_size=grid_size, walls=walls, 
-                     seed=args.seed, output_dir=run_log_dir, dirt_num=args.dirt_num)
-        # Evaluate the trained model, saving results in the same directory
-        evaluate(model, grid_size=grid_size, episodes=args.eval_episodes, walls=walls, output_dir=run_log_dir, dirt_num=args.dirt_num)
-    else: # args.mode == 'eval'
-        # args.model_path is expected to be a path to the model file.
-        # The directory of this file will be used for saving evaluation outputs.
-        model_load_path = os.path.abspath(args.model_path)
-        eval_output_dir = os.path.dirname(model_load_path)
-        os.makedirs(eval_output_dir, exist_ok=True) # Ensure the directory exists
-
-        print(f"Loading model from: {model_load_path}")
-        print(f"Evaluation outputs will be saved to: {eval_output_dir}")
-
-        # Create a new model instance
-        env = gym.make("Vacuum-v0", grid_size=grid_size)
-        obs_dim = {
-            'agent_pos': env.observation_space['agent_pos'].shape[0],
-            'agent_orient': 1,
-            'local_view': env.observation_space['local_view'].shape[0]
-        }
-        n_actions = env.action_space.n
-        model = RainbowDQN(obs_dim, n_actions).to(device)
-        env.close()
-
-        # Load and evaluate the model
-        loaded_model = load_model(model, model_load_path) # Pass full path
-        if loaded_model is not None:
-            # Ensure model is in evaluation mode
-            loaded_model.eval()
-            evaluate(loaded_model, grid_size=grid_size, episodes=args.eval_episodes, walls=walls, output_dir=eval_output_dir, dirt_num=args.dirt_num)
-        else:
-            print(f"Could not find model at {model_load_path}")
-=======
     elif args.wall_mode == 'random':
         # Pass empty string to trigger random room generation in env.reset()
         # This will cause the else branch in env.py reset() to execute generate_random_rooms()
@@ -1082,4 +1000,3 @@
     # Evaluate the trained model
     evaluate(model, grid_size=grid_size, episodes=args.eval_episodes, walls=walls, 
             output_dir=run_log_dir, dirt_num=args.dirt_num, temperature=args.temperature)
->>>>>>> 6acd78d7
